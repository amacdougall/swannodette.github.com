/*****************************************************************************/
/*
/* Common
/*
/*****************************************************************************/

@font-face {
    font-family: 'Latin Modern Roman';
    src: url('lmroman10-regular-webfont.eot');
    src: url('lmroman10-regular-webfont.eot?#iefix') format('embedded-opentype'),
         url('lmroman10-regular-webfont.woff') format('woff'),
         url('lmroman10-regular-webfont.ttf') format('truetype'),
         url('lmroman10-regular-webfont.svg#latin_modern_roman10_regular') format('svg');
    font-weight: normal;
    font-style: normal;

}

/* Global Reset */

* {
    margin: 0;
    padding: 0;
}

html, body {
    height: 100%;
}

body {
    background-color: white;
    font: 13.34px helvetica, arial, clean, sans-serif;
    *font-size: small;
    text-align: center;
}

h1, h2, h3, h4, h5, h6 {
    font-family: 'Latin Modern Roman', Georgia, 'Times New Roman', Times, serif;
    font-size: 100%;
}

h1 {
    font-size: 24px;
}

h2 {
    font-size: 18px;
}

h3 {
    font-size: 16px;
}

h1 {
    margin-bottom: 1em;
}

p {
    margin: 1em 0;
}

a {
    color: #00a;
}

a:hover {
    color: black;
}

a:visited {
    color: #a0a;
}

table {
    font-size: inherit;
    font: 100%;
}

/*****************************************************************************/
/*
/* Home
/*
/*****************************************************************************/

ul.posts {
    list-style-type: none;
    margin-bottom: 2em;
}

ul.posts li {
    line-height: 1.75em;
}

ul.posts span {
    color: #666;
    font-family: arial, helvetica, sans-serif;
    text-transform: uppercase;
    font-size: 11px;
}

/*****************************************************************************/
/*
/* Site
/*
/*****************************************************************************/

.site {
    font-size: 110%;
    text-align: justify;
    width: 586px;
    margin: 3em auto 2em auto;
    line-height: 1.5em;
}

.title {
    color: #a00;
    font-family: inconsolata;
    font-size: 18px;
    margin-bottom: 2em;
    text-transform: lowercase;
}

.site .title a {
    color: #a00;
    text-decoration: none;
}

.site .title a:hover {
    color: black;
}

.site .title a.extra {
    color: #aaa;
    text-decoration: none;
    margin-left: 1em;
}

.site .title a.extra:hover {
    color: black;
}

.site .meta {
    color: #aaa;
}

.site .footer {
    font-size: 80%;
    color: #666;
    border-top: 4px solid #eee;
    margin-top: 2em;
    overflow: hidden;
}

.site .footer .contact {
    float: left;
    margin-right: 3em;
}

.site .footer .contact a {
    color: #8085C1;
}

.site .footer .rss {
    margin-top: 1.1em;
    margin-right: -.2em;
    float: right;
}

.site .footer .rss img {
    border: 0;
}

/*****************************************************************************/
/*
/* Posts
/*
/*****************************************************************************/

#post {
}

  /* standard */

#post pre {
<<<<<<< HEAD
    border: 1px solid #ddd;
    background-color: #eef;
    padding: 0 .4em;
    margin: 15px 0;
=======
    border-top: 1px solid #bbb;
    border-bottom: 1px solid #bbb;
    padding: 20px 0;
    margin: 15px 0;
}

#post pre code {
    font-weight: normal;
>>>>>>> 38cbb850
}

#post ul,
#post ol {
    margin-left: 1.35em;
    font-family: 'Latin Modern Roman', Georgia, 'Times New Roman', Times, serif;
}

#post code, #post .code {
    font-weight: bold;
    padding: 0 .2em;
}

#post pre code {
    border: none;
}

  /* terminal */

#post pre.terminal {
    border: 1px solid black;
    background-color: #333;
    color: white;
}

#post pre.terminal code {
    background-color: #333;
}

#related {
    margin-top: 2em;
}

#related h2 {
    margin-bottom: 1em;
}

/* Customizations */

#post p {
    font-family: 'Latin Modern Roman', Georgia, 'Times New Roman', Times, serif;
    color: #333;
    font-size: 15px;
}

#post p.meta {
    font-family: arial, helvetica, sans-serif;
    font-size: 11px;
    text-transform: uppercase;
    color: #666;
}

.MathJax .noError {
    border: none !important;
    padding: 0 !important;
}<|MERGE_RESOLUTION|>--- conflicted
+++ resolved
@@ -182,12 +182,6 @@
   /* standard */
 
 #post pre {
-<<<<<<< HEAD
-    border: 1px solid #ddd;
-    background-color: #eef;
-    padding: 0 .4em;
-    margin: 15px 0;
-=======
     border-top: 1px solid #bbb;
     border-bottom: 1px solid #bbb;
     padding: 20px 0;
@@ -196,7 +190,6 @@
 
 #post pre code {
     font-weight: normal;
->>>>>>> 38cbb850
 }
 
 #post ul,
